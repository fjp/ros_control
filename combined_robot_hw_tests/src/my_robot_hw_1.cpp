--- conflicted
+++ resolved
@@ -104,19 +104,6 @@
 bool MyRobotHW1::prepareSwitch(const std::list<hardware_interface::ControllerInfo>& start_list,
                                const std::list<hardware_interface::ControllerInfo>& /*stop_list*/)
 {
-<<<<<<< HEAD
-  for (auto const& it : start_list)
-  {
-    if (it.claimed_resources.empty())
-    {
-      continue;
-    }
-    for (auto const& res_it : it.claimed_resources)
-    {
-      std::vector<std::string> r_hw_ifaces = this->getNames();
-
-      auto const& if_name = std::find(r_hw_ifaces.begin(), r_hw_ifaces.end(), res_it.hardware_interface);
-=======
   for (const auto& controller : start_list)
   {
     if (controller.claimed_resources.empty())
@@ -128,7 +115,6 @@
       std::vector<std::string> r_hw_ifaces = this->getNames();
 
       std::vector<std::string>::iterator if_name = std::find(r_hw_ifaces.begin(), r_hw_ifaces.end(), res_it.hardware_interface);
->>>>>>> 85b01dd4
       if (if_name == r_hw_ifaces.end()) // this hardware_interface is not registered on this RobotHW
       {
         ROS_ERROR_STREAM("Bad interface: " << res_it.hardware_interface);
@@ -137,15 +123,6 @@
       }
 
       std::vector<std::string> r_hw_iface_resources = this->getInterfaceResources(res_it.hardware_interface);
-<<<<<<< HEAD
-      for (auto const& ctrl_res : res_it.resources)
-      {
-        auto const& res_name = std::find(r_hw_iface_resources.begin(), r_hw_iface_resources.end(), ctrl_res);
-        if (res_name == r_hw_iface_resources.end()) // this resource is not registered on this RobotHW
-        {
-          ROS_ERROR_STREAM("Bad resource: " << (ctrl_res));
-          std::cout << (ctrl_res);
-=======
       for (const auto& resource : res_it.resources)
       {
         std::vector<std::string>::iterator res_name = std::find(r_hw_iface_resources.begin(), r_hw_iface_resources.end(), resource);
@@ -153,7 +130,6 @@
         {
           ROS_ERROR_STREAM("Bad resource: " << resource);
           std::cout << resource;
->>>>>>> 85b01dd4
           return false;
         }
       }
@@ -165,31 +141,6 @@
 void MyRobotHW1::doSwitch(const std::list<hardware_interface::ControllerInfo>& start_list,
                           const std::list<hardware_interface::ControllerInfo>& /*stop_list*/)
 {
-<<<<<<< HEAD
-  for (auto const& it : start_list)
-  {
-    if (it.claimed_resources.empty())
-    {
-      continue;
-    }
-    for (auto const& res_it : it.claimed_resources)
-    {
-      std::vector<std::string> r_hw_ifaces = this->getNames();
-
-      auto const& if_name = std::find(r_hw_ifaces.begin(), r_hw_ifaces.end(), res_it.hardware_interface);
-      if (if_name == r_hw_ifaces.end()) // this hardware_interface is not registered on this RobotHW
-      {
-        throw hardware_interface::HardwareInterfaceException("Hardware_interface " + res_it.hardware_interface + " is not registered");
-      }
-
-      std::vector<std::string> r_hw_iface_resources = this->getInterfaceResources(res_it.hardware_interface);
-      for (auto const& ctrl_res : res_it.resources)
-      {
-        auto const& res_name = std::find(r_hw_iface_resources.begin(), r_hw_iface_resources.end(), ctrl_res);
-        if (res_name == r_hw_iface_resources.end()) // this resource is not registered on this RobotHW
-        {
-          throw hardware_interface::HardwareInterfaceException("Resource " + ctrl_res + " is not registered");
-=======
   for (const auto& controller : start_list)
   {
     if (controller.claimed_resources.empty())
@@ -213,7 +164,6 @@
         if (res_name == r_hw_iface_resources.end()) // this resource is not registered on this RobotHW
         {
           throw hardware_interface::HardwareInterfaceException("Resource " + resource + " is not registered");
->>>>>>> 85b01dd4
         }
       }
     }
