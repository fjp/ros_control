cmake_minimum_required(VERSION 2.8.3)
project(joint_limits_interface)

if(USE_ROSBUILD)

  include($ENV{ROS_ROOT}/core/rosbuild/rosbuild.cmake)
  rosbuild_init()

  set(EXECUTABLE_OUTPUT_PATH ${PROJECT_SOURCE_DIR}/bin)
  set(LIBRARY_OUTPUT_PATH ${PROJECT_SOURCE_DIR}/lib)

  rosbuild_add_gtest(joint_limits_interface_test test/joint_limits_interface_test.cpp)
  rosbuild_add_gtest(joint_limits_urdf_test      test/joint_limits_urdf_test.cpp)

  rosbuild_add_executable(joint_limits_rosparam_test test/joint_limits_rosparam_test.cpp)
  rosbuild_add_gtest_build_flags(joint_limits_rosparam_test)
  rosbuild_add_rostest(test/joint_limits_rosparam.test)

  # TODO: why is it explicitly needed???, without it the linker fails.
  target_link_libraries(joint_limits_interface_test pthread)
  target_link_libraries(joint_limits_urdf_test      pthread)
  target_link_libraries(joint_limits_rosparam_test  pthread)

else()

  find_package(catkin REQUIRED COMPONENTS roscpp rostest)

  # Declare catkin package
  catkin_package(
<<<<<<< HEAD
    CATKIN_DEPENDS 
      roscpp
    INCLUDE_DIRS 
      include
  )

  include_directories(
    include
    ${catkin_INCLUDE_DIRS}
    ${Boost_INCLUDE_DIR}
    )
=======
    CATKIN_DEPENDS roscpp
    INCLUDE_DIRS
      include
      ${urdfdom_INCLUDE_DIRS}
    LIBRARIES
      ${urdfdom_LIBRARIES}
  )

  include_directories(SYSTEM ${urdfdom_INCLUDE_DIRS})
>>>>>>> 5630c64f

  catkin_add_gtest(joint_limits_interface_test test/joint_limits_interface_test.cpp)
  target_link_libraries(joint_limits_interface_test ${catkin_LIBRARIES})

  catkin_add_gtest(joint_limits_urdf_test      test/joint_limits_urdf_test.cpp)
  target_link_libraries(joint_limits_urdf_test ${catkin_LIBRARIES})

  catkin_add_gtest(joint_limits_rosparam_test  test/joint_limits_urdf_test.cpp)
  target_link_libraries(joint_limits_rosparam_test ${catkin_LIBRARIES})

  add_rostest(test/joint_limits_rosparam.test)

  # Install
  install(DIRECTORY include/${PROJECT_NAME}/
    DESTINATION ${CATKIN_PACKAGE_INCLUDE_DESTINATION})

endif()<|MERGE_RESOLUTION|>--- conflicted
+++ resolved
@@ -25,31 +25,23 @@
 
   find_package(catkin REQUIRED COMPONENTS roscpp rostest)
 
+  include_directories(
+    SYSTEM 
+    include
+    ${catkin_INCLUDE_DIRS}
+    ${urdfdom_INCLUDE_DIRS}
+  )
+
   # Declare catkin package
   catkin_package(
-<<<<<<< HEAD
     CATKIN_DEPENDS 
       roscpp
-    INCLUDE_DIRS 
-      include
-  )
-
-  include_directories(
-    include
-    ${catkin_INCLUDE_DIRS}
-    ${Boost_INCLUDE_DIR}
-    )
-=======
-    CATKIN_DEPENDS roscpp
     INCLUDE_DIRS
       include
       ${urdfdom_INCLUDE_DIRS}
     LIBRARIES
       ${urdfdom_LIBRARIES}
   )
-
-  include_directories(SYSTEM ${urdfdom_INCLUDE_DIRS})
->>>>>>> 5630c64f
 
   catkin_add_gtest(joint_limits_interface_test test/joint_limits_interface_test.cpp)
   target_link_libraries(joint_limits_interface_test ${catkin_LIBRARIES})
